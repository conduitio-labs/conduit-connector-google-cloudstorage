--- conflicted
+++ resolved
@@ -36,30 +36,7 @@
 		Name:        "Google Cloud Storage",
 		Summary:     "An Google Cloud Storage Source and Destination Connector for Conduit, Written in Go.",
 		Description: "Real time data transmission with google cloud storage",
-<<<<<<< HEAD
-		Version:     "v0.1.0",
+		Version:     version,
 		Author:      "InfraCloud, Meroxa, Inc.",
-=======
-		Version:     version,
-		Author:      "Santosh Kumar Gajawada",
-		SourceParams: map[string]sdk.Parameter{
-			config.ConfigKeyGCPServiceAccountKey: {
-				Default:     "",
-				Required:    true,
-				Description: "Google Cloud Storage ServiceAccountKey",
-			},
-			config.ConfigKeyGCSBucket: {
-				Default:     "",
-				Required:    true,
-				Description: "Google Cloud Storage Bucket",
-			},
-			sourceConfig.ConfigKeyPollingPeriod: {
-				Default:     sourceConfig.DefaultPollingPeriod,
-				Required:    false,
-				Description: "polling period for the CDC mode, formatted as a time.Duration string.",
-			},
-		},
-		DestinationParams: map[string]sdk.Parameter{},
->>>>>>> 47609149
 	}
 }